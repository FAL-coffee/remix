---
title: useActionData
toc: false
---

# `useActionData`

Returns the serialized data from the most recent route action or undefined if there isn't one.

<<<<<<< HEAD
```tsx lines=[7,11]
import type { ActionArgs } from "@remix-run/node";
=======
```tsx lines=[9,13]
import type { ActionFunctionArgs } from "@remix-run/node";
>>>>>>> e547efde
import { Form, useActionData } from "@remix-run/react";

export async function action({
  request,
}: ActionFunctionArgs) {
  const body = await request.formData();
  const name = body.get("visitorsName");
  return { message: `Hello, ${name}` };
}

export default function Invoices() {
  const data = useActionData<typeof action>();
  return (
    <Form method="post">
      <input type="text" name="visitorsName" />
      {data ? data.message : "Waiting..."}
    </Form>
  );
}
```

## Additional Resources

**Guides**

- [Form Validation][form-validation]

**Related API**

- [`action`][action]
- [`useNavigation`][usenavigation]

**Discussions**

- [Fullstack Data Flow][fullstack-data-flow]

[action]: ../route/action
[usenavigation]: ../hooks/use-navigation
[rr-useactiondata]: https://reactrouter.com/hooks/use-action-data
[form-validation]: ../guides/form-validation
[fullstack-data-flow]: ../discussion/data-flow<|MERGE_RESOLUTION|>--- conflicted
+++ resolved
@@ -7,13 +7,8 @@
 
 Returns the serialized data from the most recent route action or undefined if there isn't one.
 
-<<<<<<< HEAD
-```tsx lines=[7,11]
-import type { ActionArgs } from "@remix-run/node";
-=======
 ```tsx lines=[9,13]
 import type { ActionFunctionArgs } from "@remix-run/node";
->>>>>>> e547efde
 import { Form, useActionData } from "@remix-run/react";
 
 export async function action({
